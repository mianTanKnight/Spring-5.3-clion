/*
 * Copyright 2002-2022 the original author or authors.
 *
 * Licensed under the Apache License, Version 2.0 (the "License");
 * you may not use this file except in compliance with the License.
 * You may obtain a copy of the License at
 *
 *      https://www.apache.org/licenses/LICENSE-2.0
 *
 * Unless required by applicable law or agreed to in writing, software
 * distributed under the License is distributed on an "AS IS" BASIS,
 * WITHOUT WARRANTIES OR CONDITIONS OF ANY KIND, either express or implied.
 * See the License for the specific language governing permissions and
 * limitations under the License.
 */

package org.springframework.jms.connection;

import java.lang.reflect.InvocationHandler;
import java.lang.reflect.InvocationTargetException;
import java.lang.reflect.Method;
import java.lang.reflect.Proxy;
import java.util.ArrayDeque;
import java.util.ArrayList;
import java.util.Deque;
import java.util.HashMap;
import java.util.Iterator;
import java.util.List;
import java.util.Map;
import java.util.concurrent.ConcurrentHashMap;
import java.util.concurrent.ConcurrentMap;

import jakarta.jms.Connection;
import jakarta.jms.ConnectionFactory;
import jakarta.jms.Destination;
import jakarta.jms.JMSException;
import jakarta.jms.MessageConsumer;
import jakarta.jms.MessageProducer;
import jakarta.jms.QueueSession;
import jakarta.jms.Session;
import jakarta.jms.TemporaryQueue;
import jakarta.jms.TemporaryTopic;
import jakarta.jms.Topic;
import jakarta.jms.TopicSession;

import org.springframework.lang.Nullable;
import org.springframework.util.Assert;
import org.springframework.util.ClassUtils;
import org.springframework.util.ObjectUtils;

/**
<<<<<<< HEAD
 * {@link SingleConnectionFactory} subclass that adds {@link jakarta.jms.Session}
 * caching as well {@link jakarta.jms.MessageProducer} caching. This ConnectionFactory
=======
 * {@link SingleConnectionFactory} subclass that adds {@link Session} caching as well as
 * {@link MessageProducer} and {@link MessageConsumer} caching. This ConnectionFactory
>>>>>>> 57db73dc
 * also switches the {@link #setReconnectOnException "reconnectOnException" property}
 * to "true" by default, allowing for automatic recovery of the underlying Connection.
 *
 * <p>By default, only one single Session will be cached, with further requested
 * Sessions being created and disposed on demand. Consider raising the
 * {@link #setSessionCacheSize "sessionCacheSize" value} in case of a
 * high-concurrency environment.
 *
 * <p>When using the JMS 1.0.2 API, this ConnectionFactory will switch
 * into queue/topic mode according to the JMS API methods used at runtime:
 * {@code createQueueConnection} and {@code createTopicConnection} will
 * lead to queue/topic mode, respectively; generic {@code createConnection}
 * calls will lead to a JMS 1.1 connection which is able to serve both modes.
 *
 * <p>As of Spring Framework 5, this class supports JMS 2.0 {@code JMSContext}
 * calls and therefore requires the JMS 2.0 API to be present at runtime.
 * It may nevertheless run against a JMS 1.1 driver (bound to the JMS 2.0 API)
 * as long as no actual JMS 2.0 calls are triggered by the application's setup.
 *
 * <p><b>NOTE: This ConnectionFactory requires explicit closing of all Sessions
 * obtained from its shared Connection.</b> This is the usual recommendation for
 * native JMS access code anyway. However, with this ConnectionFactory, its use
 * is mandatory in order to actually allow for Session reuse.
 *
 * <p>Note also that MessageConsumers obtained from a cached Session won't get
 * closed until the Session will eventually be removed from the pool. This may
 * lead to semantic side effects in some cases. For a durable subscriber, the
 * logical {@code Session.close()} call will also close the subscription.
 * Re-registering a durable consumer for the same subscription on the same
 * Session handle is not supported; close and reobtain a cached Session first.
 *
 * <p>Last but not least, MessageProducers and MessageConsumers for temporary
 * queues and topics (TemporaryQueue/TemporaryTopic) will never be cached.
 * Unfortunately, WebLogic JMS happens to implement the temporary queue/topic
 * interfaces on its regular destination implementation, mis-indicating that
 * none of its destinations can be cached. Please use a different connection
 * pool/cache on WebLogic, or customize this class for WebLogic purposes.
 *
 * @author Juergen Hoeller
 * @since 2.5.3
 * @see Connection
 * @see Session
 * @see MessageProducer
 * @see MessageConsumer
 */
public class CachingConnectionFactory extends SingleConnectionFactory {

	private int sessionCacheSize = 1;

	private boolean cacheProducers = true;

	private boolean cacheConsumers = true;

	private volatile boolean active = true;

	private final ConcurrentMap<Integer, Deque<Session>> cachedSessions = new ConcurrentHashMap<>();


	/**
	 * Create a new CachingConnectionFactory for bean-style usage.
	 * @see #setTargetConnectionFactory
	 */
	public CachingConnectionFactory() {
		super();
		setReconnectOnException(true);
	}

	/**
	 * Create a new CachingConnectionFactory for the given target
	 * ConnectionFactory.
	 * @param targetConnectionFactory the target ConnectionFactory
	 */
	public CachingConnectionFactory(ConnectionFactory targetConnectionFactory) {
		super(targetConnectionFactory);
		setReconnectOnException(true);
	}


	/**
	 * Specify the desired size for the JMS Session cache (per JMS Session type).
	 * <p>This cache size is the maximum limit for the number of cached Sessions
	 * per session acknowledgement type (auto, client, dups_ok, transacted).
	 * As a consequence, the actual number of cached Sessions may be up to
	 * four times as high as the specified value - in the unlikely case
	 * of mixing and matching different acknowledgement types.
	 * <p>Default is 1: caching a single Session, (re-)creating further ones on
	 * demand. Specify a number like 10 if you'd like to raise the number of cached
	 * Sessions; that said, 1 may be sufficient for low-concurrency scenarios.
	 * @see #setCacheProducers
	 */
	public void setSessionCacheSize(int sessionCacheSize) {
		Assert.isTrue(sessionCacheSize >= 1, "Session cache size must be 1 or higher");
		this.sessionCacheSize = sessionCacheSize;
	}

	/**
	 * Return the desired size for the JMS Session cache (per JMS Session type).
	 */
	public int getSessionCacheSize() {
		return this.sessionCacheSize;
	}

	/**
	 * Specify whether to cache JMS MessageProducers per JMS Session instance
	 * (more specifically: one MessageProducer per Destination and Session).
	 * <p>Default is "true". Switch this to "false" in order to always
	 * recreate MessageProducers on demand.
	 */
	public void setCacheProducers(boolean cacheProducers) {
		this.cacheProducers = cacheProducers;
	}

	/**
	 * Return whether to cache JMS MessageProducers per JMS Session instance.
	 */
	public boolean isCacheProducers() {
		return this.cacheProducers;
	}

	/**
	 * Specify whether to cache JMS MessageConsumers per JMS Session instance
	 * (more specifically: one MessageConsumer per Destination, selector String
	 * and Session). Note that durable subscribers will only be cached until
	 * logical closing of the Session handle.
	 * <p>Default is "true". Switch this to "false" in order to always
	 * recreate MessageConsumers on demand.
	 */
	public void setCacheConsumers(boolean cacheConsumers) {
		this.cacheConsumers = cacheConsumers;
	}

	/**
	 * Return whether to cache JMS MessageConsumers per JMS Session instance.
	 */
	public boolean isCacheConsumers() {
		return this.cacheConsumers;
	}


	/**
	 * Return a current session count, indicating the number of sessions currently
	 * cached by this connection factory.
	 * @since 5.3.7
	 */
	public int getCachedSessionCount() {
		int count = 0;
		synchronized (this.cachedSessions) {
			for (Deque<Session> sessionList : this.cachedSessions.values()) {
				synchronized (sessionList) {
					count += sessionList.size();
				}
			}
		}
		return count;
	}

	/**
	 * Resets the Session cache as well.
	 */
	@Override
	public void resetConnection() {
		this.active = false;

		synchronized (this.cachedSessions) {
			for (Deque<Session> sessionList : this.cachedSessions.values()) {
				synchronized (sessionList) {
					for (Session session : sessionList) {
						try {
							session.close();
						}
						catch (Throwable ex) {
							logger.trace("Could not close cached JMS Session", ex);
						}
					}
				}
			}
			this.cachedSessions.clear();
		}

		// Now proceed with actual closing of the shared Connection...
		super.resetConnection();

		this.active = true;
	}

	/**
	 * Checks for a cached Session for the given mode.
	 */
	@Override
	protected Session getSession(Connection con, Integer mode) throws JMSException {
		if (!this.active) {
			return null;
		}

		Deque<Session> sessionList = this.cachedSessions.computeIfAbsent(mode, k -> new ArrayDeque<>());
		Session session = null;
		synchronized (sessionList) {
			if (!sessionList.isEmpty()) {
				session = sessionList.removeFirst();
			}
		}
		if (session != null) {
			if (logger.isTraceEnabled()) {
				logger.trace("Found cached JMS Session for mode " + mode + ": " +
						(session instanceof SessionProxy ? ((SessionProxy) session).getTargetSession() : session));
			}
		}
		else {
			Session targetSession = createSession(con, mode);
			if (logger.isDebugEnabled()) {
				logger.debug("Registering cached JMS Session for mode " + mode + ": " + targetSession);
			}
			session = getCachedSessionProxy(targetSession, sessionList);
		}
		return session;
	}

	/**
	 * Wrap the given Session with a proxy that delegates every method call to it
	 * but adapts close calls. This is useful for allowing application code to
	 * handle a special framework Session just like an ordinary Session.
	 * @param target the original Session to wrap
	 * @param sessionList the List of cached Sessions that the given Session belongs to
	 * @return the wrapped Session
	 */
	protected Session getCachedSessionProxy(Session target, Deque<Session> sessionList) {
		List<Class<?>> classes = new ArrayList<>(3);
		classes.add(SessionProxy.class);
		if (target instanceof QueueSession) {
			classes.add(QueueSession.class);
		}
		if (target instanceof TopicSession) {
			classes.add(TopicSession.class);
		}
		return (Session) Proxy.newProxyInstance(SessionProxy.class.getClassLoader(),
				ClassUtils.toClassArray(classes), new CachedSessionInvocationHandler(target, sessionList));
	}


	/**
	 * Invocation handler for a cached JMS Session proxy.
	 */
	private class CachedSessionInvocationHandler implements InvocationHandler {

		private final Session target;

		private final Deque<Session> sessionList;

		private final Map<DestinationCacheKey, MessageProducer> cachedProducers = new HashMap<>();

		private final Map<ConsumerCacheKey, MessageConsumer> cachedConsumers = new HashMap<>();

		private boolean transactionOpen = false;

		public CachedSessionInvocationHandler(Session target, Deque<Session> sessionList) {
			this.target = target;
			this.sessionList = sessionList;
		}

		@Override
		@Nullable
		public Object invoke(Object proxy, Method method, Object[] args) throws Throwable {
			String methodName = method.getName();
			if (methodName.equals("equals")) {
				// Only consider equal when proxies are identical.
				return (proxy == args[0]);
			}
			else if (methodName.equals("hashCode")) {
				// Use hashCode of Session proxy.
				return System.identityHashCode(proxy);
			}
			else if (methodName.equals("toString")) {
				return "Cached JMS Session: " + this.target;
			}
			else if (methodName.equals("close")) {
				// Handle close method: don't pass the call on.
				if (active) {
					synchronized (this.sessionList) {
						if (this.sessionList.size() < getSessionCacheSize()) {
							try {
								logicalClose((Session) proxy);
								// Remain open in the session list.
								return null;
							}
							catch (JMSException ex) {
								logger.trace("Logical close of cached JMS Session failed - discarding it", ex);
								// Proceed to physical close from here...
							}
						}
					}
				}
				// If we get here, we're supposed to shut down.
				physicalClose();
				return null;
			}
			else if (methodName.equals("getTargetSession")) {
				// Handle getTargetSession method: return underlying Session.
				return this.target;
			}
			else if (methodName.equals("commit") || methodName.equals("rollback")) {
				this.transactionOpen = false;
			}
			else if (methodName.startsWith("create")) {
				this.transactionOpen = true;
				if (isCacheProducers() && (methodName.equals("createProducer") ||
						methodName.equals("createSender") || methodName.equals("createPublisher"))) {
					// Destination argument being null is ok for a producer
					Destination dest = (Destination) args[0];
					if (!(dest instanceof TemporaryQueue || dest instanceof TemporaryTopic)) {
						return getCachedProducer(dest);
					}
				}
				else if (isCacheConsumers()) {
					// let raw JMS invocation throw an exception if Destination (i.e. args[0]) is null
					if ((methodName.equals("createConsumer") || methodName.equals("createReceiver") ||
							methodName.equals("createSubscriber"))) {
						Destination dest = (Destination) args[0];
						if (dest != null && !(dest instanceof TemporaryQueue || dest instanceof TemporaryTopic)) {
							return getCachedConsumer(dest,
									(args.length > 1 ? (String) args[1] : null),
									(args.length > 2 && (Boolean) args[2]),
									null,
									false);
						}
					}
					else if (methodName.equals("createDurableConsumer") || methodName.equals("createDurableSubscriber")) {
						Destination dest = (Destination) args[0];
						if (dest != null) {
							return getCachedConsumer(dest,
									(args.length > 2 ? (String) args[2] : null),
									(args.length > 3 && (Boolean) args[3]),
									(String) args[1],
									true);
						}
					}
					else if (methodName.equals("createSharedConsumer")) {
						Destination dest = (Destination) args[0];
						if (dest != null) {
							return getCachedConsumer(dest,
									(args.length > 2 ? (String) args[2] : null),
									null,
									(String) args[1],
									false);
						}
					}
					else if (methodName.equals("createSharedDurableConsumer")) {
						Destination dest = (Destination) args[0];
						if (dest != null) {
							return getCachedConsumer(dest,
									(args.length > 2 ? (String) args[2] : null),
									null,
									(String) args[1],
									true);
						}
					}
				}
			}
			try {
				return method.invoke(this.target, args);
			}
			catch (InvocationTargetException ex) {
				throw ex.getTargetException();
			}
		}

		private MessageProducer getCachedProducer(@Nullable Destination dest) throws JMSException {
			DestinationCacheKey cacheKey = (dest != null ? new DestinationCacheKey(dest) : null);
			MessageProducer producer = this.cachedProducers.get(cacheKey);
			if (producer != null) {
				if (logger.isTraceEnabled()) {
					logger.trace("Found cached JMS MessageProducer for destination [" + dest + "]: " + producer);
				}
			}
			else {
				producer = this.target.createProducer(dest);
				if (logger.isDebugEnabled()) {
					logger.debug("Registering cached JMS MessageProducer for destination [" + dest + "]: " + producer);
				}
				this.cachedProducers.put(cacheKey, producer);
			}
			return new CachedMessageProducer(producer);
		}

		@SuppressWarnings("resource")
		private MessageConsumer getCachedConsumer(Destination dest, @Nullable String selector,
				@Nullable Boolean noLocal, @Nullable String subscription, boolean durable) throws JMSException {

			ConsumerCacheKey cacheKey = new ConsumerCacheKey(dest, selector, noLocal, subscription, durable);
			MessageConsumer consumer = this.cachedConsumers.get(cacheKey);
			if (consumer != null) {
				if (logger.isTraceEnabled()) {
					logger.trace("Found cached JMS MessageConsumer for destination [" + dest + "]: " + consumer);
				}
			}
			else {
				if (dest instanceof Topic) {
					if (noLocal == null) {
						consumer = (durable ?
								this.target.createSharedDurableConsumer((Topic) dest, subscription, selector) :
								this.target.createSharedConsumer((Topic) dest, subscription, selector));
					}
					else {
						consumer = (durable ?
								this.target.createDurableSubscriber((Topic) dest, subscription, selector, noLocal) :
								this.target.createConsumer(dest, selector, noLocal));
					}
				}
				else {
					consumer = this.target.createConsumer(dest, selector);
				}
				if (logger.isDebugEnabled()) {
					logger.debug("Registering cached JMS MessageConsumer for destination [" + dest + "]: " + consumer);
				}
				this.cachedConsumers.put(cacheKey, consumer);
			}
			return new CachedMessageConsumer(consumer);
		}

		private void logicalClose(Session proxy) throws JMSException {
			// Preserve rollback-on-close semantics.
			if (this.transactionOpen && this.target.getTransacted()) {
				this.transactionOpen = false;
				this.target.rollback();
			}
			// Physically close durable subscribers at time of Session close call.
			for (Iterator<Map.Entry<ConsumerCacheKey, MessageConsumer>> it = this.cachedConsumers.entrySet().iterator(); it.hasNext();) {
				Map.Entry<ConsumerCacheKey, MessageConsumer> entry = it.next();
				if (entry.getKey().subscription != null) {
					entry.getValue().close();
					it.remove();
				}
			}
			// Allow for multiple close calls...
			boolean returned = false;
			synchronized (this.sessionList) {
				if (!this.sessionList.contains(proxy)) {
					this.sessionList.addLast(proxy);
					returned = true;
				}
			}
			if (returned && logger.isTraceEnabled()) {
				logger.trace("Returned cached Session: " + this.target);
			}
		}

		private void physicalClose() throws JMSException {
			if (logger.isDebugEnabled()) {
				logger.debug("Closing cached Session: " + this.target);
			}
			// Explicitly close all MessageProducers and MessageConsumers that
			// this Session happens to cache...
			try {
				for (MessageProducer producer : this.cachedProducers.values()) {
					producer.close();
				}
				for (MessageConsumer consumer : this.cachedConsumers.values()) {
					consumer.close();
				}
			}
			finally {
				this.cachedProducers.clear();
				this.cachedConsumers.clear();
				// Now actually close the Session.
				this.target.close();
			}
		}
	}


	/**
	 * Simple wrapper class around a Destination reference.
	 * Used as the cache key when caching MessageProducer objects.
	 */
	private static class DestinationCacheKey implements Comparable<DestinationCacheKey> {

		private final Destination destination;

		@Nullable
		private String destinationString;

		public DestinationCacheKey(Destination destination) {
			Assert.notNull(destination, "Destination must not be null");
			this.destination = destination;
		}

		private String getDestinationString() {
			if (this.destinationString == null) {
				this.destinationString = this.destination.toString();
			}
			return this.destinationString;
		}

		protected boolean destinationEquals(DestinationCacheKey otherKey) {
			return (this.destination.getClass() == otherKey.destination.getClass() &&
					(this.destination.equals(otherKey.destination) ||
							getDestinationString().equals(otherKey.getDestinationString())));
		}

		@Override
		public boolean equals(@Nullable Object other) {
			// Effectively checking object equality as well as toString equality.
			// On WebSphere MQ, Destination objects do not implement equals...
			return (this == other || (other instanceof DestinationCacheKey &&
					destinationEquals((DestinationCacheKey) other)));
		}

		@Override
		public int hashCode() {
			// Can't use a more specific hashCode since we can't rely on
			// this.destination.hashCode() actually being the same value
			// for equivalent destinations... Thanks a lot, WebSphere MQ!
			return this.destination.getClass().hashCode();
		}

		@Override
		public String toString() {
			return getDestinationString();
		}

		@Override
		public int compareTo(DestinationCacheKey other) {
			return getDestinationString().compareTo(other.getDestinationString());
		}
	}


	/**
	 * Simple wrapper class around a Destination and other consumer attributes.
	 * Used as the cache key when caching MessageConsumer objects.
	 */
	private static class ConsumerCacheKey extends DestinationCacheKey {

		@Nullable
		private final String selector;

		@Nullable
		private final Boolean noLocal;

		@Nullable
		private final String subscription;

		private final boolean durable;

		public ConsumerCacheKey(Destination destination, @Nullable String selector, @Nullable Boolean noLocal,
				@Nullable String subscription, boolean durable) {

			super(destination);
			this.selector = selector;
			this.noLocal = noLocal;
			this.subscription = subscription;
			this.durable = durable;
		}

		@Override
		public boolean equals(@Nullable Object other) {
			if (this == other) {
				return true;
			}
			if (!(other instanceof ConsumerCacheKey otherKey)) {
				return false;
			}
			return (destinationEquals(otherKey) &&
					ObjectUtils.nullSafeEquals(this.selector, otherKey.selector) &&
					ObjectUtils.nullSafeEquals(this.noLocal, otherKey.noLocal) &&
					ObjectUtils.nullSafeEquals(this.subscription, otherKey.subscription) &&
					this.durable == otherKey.durable);
		}

		@Override
		public int hashCode() {
			return (31 * super.hashCode() + ObjectUtils.nullSafeHashCode(this.selector));
		}

		@Override
		public String toString() {
			return super.toString() + " [selector=" + this.selector + ", noLocal=" + this.noLocal +
					", subscription=" + this.subscription + ", durable=" + this.durable + "]";
		}
	}

}<|MERGE_RESOLUTION|>--- conflicted
+++ resolved
@@ -49,13 +49,8 @@
 import org.springframework.util.ObjectUtils;
 
 /**
-<<<<<<< HEAD
- * {@link SingleConnectionFactory} subclass that adds {@link jakarta.jms.Session}
- * caching as well {@link jakarta.jms.MessageProducer} caching. This ConnectionFactory
-=======
  * {@link SingleConnectionFactory} subclass that adds {@link Session} caching as well as
  * {@link MessageProducer} and {@link MessageConsumer} caching. This ConnectionFactory
->>>>>>> 57db73dc
  * also switches the {@link #setReconnectOnException "reconnectOnException" property}
  * to "true" by default, allowing for automatic recovery of the underlying Connection.
  *

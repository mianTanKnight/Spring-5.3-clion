/*
 * Copyright 2002-2023 the original author or authors.
 *
 * Licensed under the Apache License, Version 2.0 (the "License");
 * you may not use this file except in compliance with the License.
 * You may obtain a copy of the License at
 *
 *      https://www.apache.org/licenses/LICENSE-2.0
 *
 * Unless required by applicable law or agreed to in writing, software
 * distributed under the License is distributed on an "AS IS" BASIS,
 * WITHOUT WARRANTIES OR CONDITIONS OF ANY KIND, either express or implied.
 * See the License for the specific language governing permissions and
 * limitations under the License.
 */

package org.springframework.web.testfixture.http.server.reactive.bootstrap;

import java.lang.annotation.ElementType;
import java.lang.annotation.Retention;
import java.lang.annotation.RetentionPolicy;
import java.lang.annotation.Target;
import java.time.Duration;
import java.util.stream.Stream;

import org.apache.commons.logging.Log;
import org.apache.commons.logging.LogFactory;
import org.junit.jupiter.api.AfterEach;
import org.junit.jupiter.api.Named;
import org.junit.jupiter.api.extension.RegisterExtension;
import org.junit.jupiter.api.extension.TestExecutionExceptionHandler;
import org.junit.jupiter.params.ParameterizedTest;
import org.junit.jupiter.params.provider.MethodSource;
import reactor.core.publisher.Flux;

import org.springframework.http.server.reactive.HttpHandler;
import org.springframework.util.StringUtils;
import org.springframework.web.client.HttpServerErrorException;

import static org.junit.jupiter.api.Named.named;

public abstract class AbstractHttpHandlerIntegrationTests {

	/**
	 * Custom JUnit Jupiter extension that handles exceptions thrown by test methods.
	 *
	 * <p>If the test method throws an {@link HttpServerErrorException}, this
	 * extension will throw an {@link AssertionError} that wraps the
	 * {@code HttpServerErrorException} using the
	 * {@link HttpServerErrorException#getResponseBodyAsString() response body}
	 * as the failure message.
	 *
	 * <p>This mechanism provides an actually meaningful failure message if the
	 * test fails due to an {@code AssertionError} on the server.
	 */
	@RegisterExtension
	TestExecutionExceptionHandler serverErrorToAssertionErrorConverter = (context, throwable) -> {
		if (throwable instanceof HttpServerErrorException ex) {
			String responseBody = ex.getResponseBodyAsString();
			if (StringUtils.hasText(responseBody)) {
				String prefix = AssertionError.class.getName() + ": ";
				if (responseBody.startsWith(prefix)) {
					responseBody = responseBody.substring(prefix.length());
				}
				throw new AssertionError(responseBody, ex);
			}
		}
		// Else throw as-is in order to comply with the contract of TestExecutionExceptionHandler.
		throw throwable;
	};

	protected final Log logger = LogFactory.getLog(getClass());

	protected HttpServer server;

	protected int port;


	protected void startServer(HttpServer httpServer) throws Exception {
		this.server = httpServer;
		this.server.setHandler(createHttpHandler());
		this.server.afterPropertiesSet();
		this.server.start();

		// Set dynamically chosen port
		this.port = this.server.getPort();
	}

	@AfterEach
	void stopServer() {
		if (this.server != null) {
			this.server.stop();
			this.port = 0;
		}
	}


	protected abstract HttpHandler createHttpHandler();


	/**
	 * Return an interval stream of N number of ticks and buffer the emissions
	 * to avoid back pressure failures (e.g. on slow CI server).
	 *
	 * <p>Use this method as follows:
	 * <ul>
	 * <li>Tests that verify N number of items followed by verifyOnComplete()
	 * should set the number of emissions to N.
	 * <li>Tests that verify N number of items followed by thenCancel() should
	 * set the number of buffered to an arbitrary number greater than N.
	 * </ul>
	 */
	public static Flux<Long> testInterval(Duration period, int count) {
		return Flux.interval(period).take(count).onBackpressureBuffer(count);
	}


	@Retention(RetentionPolicy.RUNTIME)
	@Target(ElementType.METHOD)
	@ParameterizedTest(name = "[{index}] {0}")
	@MethodSource("org.springframework.web.testfixture.http.server.reactive.bootstrap.AbstractHttpHandlerIntegrationTests#httpServers()")
	// public for Kotlin
	public @interface ParameterizedHttpServerTest {
	}

	static Stream<Named<HttpServer>> httpServers() {
		return Stream.of(
				named("Jetty", new JettyHttpServer()),
				named("Reactor Netty", new ReactorHttpServer()),
<<<<<<< HEAD
				named("Reactor Netty 2", new ReactorNetty2HttpServer()),
=======
>>>>>>> ce0923b9
				named("Tomcat", new TomcatHttpServer()),
				named("Undertow", new UndertowHttpServer())
		);
	}

}<|MERGE_RESOLUTION|>--- conflicted
+++ resolved
@@ -127,10 +127,6 @@
 		return Stream.of(
 				named("Jetty", new JettyHttpServer()),
 				named("Reactor Netty", new ReactorHttpServer()),
-<<<<<<< HEAD
-				named("Reactor Netty 2", new ReactorNetty2HttpServer()),
-=======
->>>>>>> ce0923b9
 				named("Tomcat", new TomcatHttpServer()),
 				named("Undertow", new UndertowHttpServer())
 		);
